--- conflicted
+++ resolved
@@ -208,15 +208,12 @@
         /// <summary>Scratch list used temporarily to maintain the previous list of states.</summary>
         internal List<int>? _nfaStatesListScratch;
 
-<<<<<<< HEAD
-        public CurrentState(DfaMatchingState<T> dfaMatchingState, bool nfaMode = false)
-=======
+
         public CurrentState(DfaMatchingState<T> dfaMatchingState, SymbolicRegexMatcher.PerThreadData perThreadData)
->>>>>>> 50f1dcd1
         {
             _builder = dfaMatchingState.Node._builder;
 
-            if (nfaMode)
+            if (_builder._antimirov)
             {
                 // The builder is in NFA mode.
 
@@ -263,24 +260,15 @@
                     }
                 }
 
-<<<<<<< HEAD
-                // Antimirov (NFA) mode
-=======
                 // Store null into _dfaMatchingState to indicate we're in NFA mode.
->>>>>>> 50f1dcd1
                 _dfaMatchingState = null;
             }
             else
             {
-<<<<<<< HEAD
                 // Brzozowski (DFA) mode
-=======
                 _nfaStates = null;
                 _nfaStatesList = null;
                 _nfaStatesListScratch = null;
-
-                // Brzozowski mode
->>>>>>> 50f1dcd1
                 _dfaMatchingState = dfaMatchingState;
             }
         }
@@ -371,11 +359,7 @@
                     // Update the state representation accordingly.
                     // TBD: OrderedOr
                     Debug.Assert(dfaMatchingState.Node.Kind == SymbolicRegexNodeKind.Or);
-<<<<<<< HEAD
-                    state = new CurrentState<T>(dfaMatchingState, true);
-=======
                     state = new CurrentState<T>(dfaMatchingState, perThreadData);
->>>>>>> 50f1dcd1
                 }
             }
             else
