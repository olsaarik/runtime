--- conflicted
+++ resolved
@@ -440,18 +440,14 @@
             }
 
             // Start state of the dot-star pattern, which in general depends on the previous character kind in the input.
-            CurrentState<TSetType> startState = new CurrentState<TSetType>(_dotstarredInitialStates[GetCharKind(input, startat - 1)]);
+            CurrentState<TSetType> startState = new CurrentState<TSetType>(_dotstarredInitialStates[GetCharKind(input, startat - 1)], perThreadData);
             // Phase 1:
             // Determine whether there is a match by finding the first final state position.  This only tells
             // us whether there is a match but needn't give us the longest possible match. This may return -1 as
             // a legitimate value when the initial state is nullable and startat == 0. It returns NoMatchExists (-2)
             // when there is no match.  As an example, consider the pattern a{5,10}b* run against an input
             // of aaaaaaaaaaaaaaabbbc: phase 1 will find the position of the first b: aaaaaaaaaaaaaaab.
-<<<<<<< HEAD
-            int i = FindFinalStatePosition(ref startState, input, startat, timeoutOccursAt, out int matchStartLowBoundary, out int matchStartLengthMarker);
-=======
-            int i = FindFinalStatePosition(input, startat, timeoutOccursAt, out int matchStartLowBoundary, out int matchStartLengthMarker, perThreadData);
->>>>>>> 50f1dcd1
+            int i = FindFinalStatePosition(ref startState, input, startat, timeoutOccursAt, out int matchStartLowBoundary, out int matchStartLengthMarker, perThreadData);
 
             // If there wasn't a match, we're done.
             if (i == NoMatchExists)
@@ -482,11 +478,7 @@
                 Debug.Assert(i >= startat - 1);
                 matchStart = i < startat ?
                     startat :
-<<<<<<< HEAD
-                    FindStartPosition(ref startState, input, i, matchStartLowBoundary);
-=======
-                    FindStartPosition(input, i, matchStartLowBoundary, perThreadData);
->>>>>>> 50f1dcd1
+                    FindStartPosition(ref startState, input, i, matchStartLowBoundary, perThreadData);
             }
 
             // Phase 3:
@@ -504,11 +496,8 @@
                     return new SymbolicMatch(matchStart, _fixedMatchLength.GetValueOrDefault());
                 }
 
-<<<<<<< HEAD
-                int matchEnd = FindEndPosition(ref startState, input, matchStart);
-=======
-                int matchEnd = FindEndPosition(input, matchStart, perThreadData);
->>>>>>> 50f1dcd1
+                int matchEnd = FindEndPosition(ref startState, input, matchStart, perThreadData);
+
                 return new SymbolicMatch(matchStart, matchEnd + 1 - matchStart);
             }
             else
@@ -524,11 +513,7 @@
         /// <param name="i">inclusive start position</param>
         /// <param name="perThreadData">Per thread data reused between calls.</param>
         /// <returns>the match end position</returns>
-<<<<<<< HEAD
-        private int FindEndPosition(ref CurrentState<TSetType> state, ReadOnlySpan<char> input, int i)
-=======
-        private int FindEndPosition(ReadOnlySpan<char> input, int i, PerThreadData perThreadData)
->>>>>>> 50f1dcd1
+        private int FindEndPosition(ref CurrentState<TSetType> state, ReadOnlySpan<char> input, int i, PerThreadData perThreadData)
         {
             int i_end = input.Length;
 
@@ -536,12 +521,7 @@
             _builder._antimirov = false;
 
             // Pick the correct start state based on previous character kind.
-<<<<<<< HEAD
             state.SetDfaMatchingState(_initialStates[GetCharKind(input, i - 1)]);
-=======
-            uint prevCharKind = GetCharKind(input, i - 1);
-            CurrentState<TSetType> state = new CurrentState<TSetType>(_initialStates[prevCharKind], perThreadData);
->>>>>>> 50f1dcd1
 
             if (state.IsNullable(GetCharKind(input, i)))
             {
@@ -721,22 +701,14 @@
         /// <param name="match_start_boundary">do not pass this boundary when walking back</param>
         /// <param name="perThreadData">Per thread data reused between calls.</param>
         /// <returns></returns>
-<<<<<<< HEAD
-        private int FindStartPosition(ref CurrentState<TSetType> q, ReadOnlySpan<char> input, int i, int match_start_boundary)
-=======
-        private int FindStartPosition(ReadOnlySpan<char> input, int i, int match_start_boundary, PerThreadData perThreadData)
->>>>>>> 50f1dcd1
+        private int FindStartPosition(ref CurrentState<TSetType> q, ReadOnlySpan<char> input, int i, int match_start_boundary, PerThreadData perThreadData)
         {
             // Reset to DFA mode
             _builder._antimirov = false;
 
-<<<<<<< HEAD
             // Fetch the correct start state for the reverse pattern.
             // This depends on previous character --- which, because going backwards, is character number i+1.
             q.SetDfaMatchingState(_reverseInitialStates[GetCharKind(input, i + 1)]);
-=======
-            CurrentState<TSetType> q = new CurrentState<TSetType>(_reverseInitialStates[prevKind], perThreadData);
->>>>>>> 50f1dcd1
 
             if (i == -1)
             {
@@ -803,18 +775,9 @@
         /// <param name="timeoutOccursAt">The time at which timeout occurs, if timeouts are being checked.</param>
         /// <param name="initialStateIndex">last position the initial state of <see cref="_dotStarredPattern"/> was visited</param>
         /// <param name="matchLength">length of match when positive</param>
-<<<<<<< HEAD
-        private int FindFinalStatePosition(ref CurrentState<TSetType> q, ReadOnlySpan<char> input, int i, int timeoutOccursAt, out int initialStateIndex, out int matchLength)
-        {
-=======
         /// <param name="perThreadData">Per thread data reused between calls.</param>
-        private int FindFinalStatePosition(ReadOnlySpan<char> input, int i, int timeoutOccursAt, out int initialStateIndex, out int matchLength, PerThreadData perThreadData)
-        {
-            // Get the correct start state of the dot-star pattern, which in general depends on the previous character kind in the input.
-            uint prevCharKindId = GetCharKind(input, i - 1);
-
-            CurrentState<TSetType> q = new CurrentState<TSetType>(_dotstarredInitialStates[prevCharKindId], perThreadData);
->>>>>>> 50f1dcd1
+        private int FindFinalStatePosition(ref CurrentState<TSetType> q, ReadOnlySpan<char> input, int i, int timeoutOccursAt, out int initialStateIndex, out int matchLength, PerThreadData perThreadData)
+        {
             initialStateIndex = i;
 
             if (q.IsNothing)
@@ -858,11 +821,7 @@
                         // the start state must be updated
                         // to reflect the kind of the previous character
                         // when anchors are not used, q will remain the same state
-<<<<<<< HEAD
                         q.SetDfaMatchingState(_dotstarredInitialStates[GetCharKind(input, i - 1)]);
-=======
-                        q = new CurrentState<TSetType>(_dotstarredInitialStates[GetCharKind(input, i - 1)], perThreadData);
->>>>>>> 50f1dcd1
                         if (q.IsNothing)
                         {
                             return NoMatchExists;
