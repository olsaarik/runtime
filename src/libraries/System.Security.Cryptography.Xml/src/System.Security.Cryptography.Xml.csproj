--- conflicted
+++ resolved
@@ -115,11 +115,7 @@
     <Reference Include="System" />
     <Reference Include="System.Security" />
   </ItemGroup>
-<<<<<<< HEAD
-=======
   <ItemGroup>
     <EmbeddedResource Include="Resources\$(AssemblyName).rd.xml" />
   </ItemGroup>
-  <Import Project="$([MSBuild]::GetDirectoryNameOfFileAbove($(MSBuildThisFileDirectory), dir.targets))\dir.targets" />
->>>>>>> 93b38bfc
 </Project>