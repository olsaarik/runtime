--- conflicted
+++ resolved
@@ -14,11 +14,7 @@
          restore all of those dependencies and gather the prospective content of the RID-specific Core.App
          packages.  This is needed so that we have a complete platform manifest in the shipping version of
          the Microsoft.NETCore.UniversalWindowsPlatform (RID-agnostic/identity package). -->
-<<<<<<< HEAD
-    <IncludeAllRuntimePackagesInPlatformManifest Condition="'$(BUILD_FULL_PLATFORM_MANIFEST)' == 'true'">true</IncludeAllRuntimePackagesInPlatformManifest>
-=======
     <IncludeAllRuntimePackagesInPlatformManifest Condition="'$(BuildFullPlatformManifest)' == 'true'">true</IncludeAllRuntimePackagesInPlatformManifest>
->>>>>>> c2bfd67f
   </PropertyGroup>
   
   
